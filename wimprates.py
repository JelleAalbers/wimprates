--- conflicted
+++ resolved
@@ -171,12 +171,8 @@
     retval *= np.exp(-qs_over_hbarc*qs_over_hbarc)
     return retval
 
-<<<<<<< HEAD
-
-def sigma_erec(erec, v, mw, sigma_nucleon, interaction='SI'):
-=======
+
 def sigma_erec(erec, v, mw, sigma_nucleon, interaction='SI', m_med=float('inf')):
->>>>>>> 7c407d53
     """Differential elastic WIMP-nucleus cross section (dependent on recoil energy and wimp-earth speed v)
     
     :param erec: recoil energy
