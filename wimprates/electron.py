--- conflicted
+++ resolved
@@ -111,12 +111,8 @@
 @export
 @wr.vectorize_first
 def rate_dme(erec, n, l, mw, sigma_dme,
-<<<<<<< HEAD
              f_dm='1',
-             t=None, **kwargs):
-=======
              t=None, halo_model = None, **kwargs):
->>>>>>> 3dfd6933
     """Return differential rate of dark matter electron scattering vs energy
     (i.e. dr/dE, not dr/dlogE)
     :param erec: Electronic recoil energy
@@ -166,13 +162,8 @@
         # Have to do double integral
         # Note dblquad expects the function to be f(y, x), not f(x, y)...
         def diff_xsec(v, q):
-<<<<<<< HEAD
             result = q * dme_ionization_ff(shell, erec, q) * f_dm(q)**2
-            result *= 1 / v * wr.observed_speed_dist(v, t)
-=======
-            result = q * dme_ionization_ff(shell, erec, q)
             result *= 1 / v * halo_model.velocity_dist(v, t)
->>>>>>> 3dfd6933
             return result
 
         r = dblquad(
